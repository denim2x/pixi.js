{
  "name": "@pixi/filter-noise",
<<<<<<< HEAD
  "version": "5.3.4",
  "main": "lib/filter-noise.js",
  "module": "lib/filter-noise.es.js",
  "bundle": "dist/filter-noise.js",
=======
  "version": "5.4.0-rc.3",
  "main": "dist/cjs/filter-noise.js",
  "module": "dist/esm/filter-noise.js",
  "bundle": "dist/browser/filter-noise.js",
>>>>>>> fed4c5b9
  "namespace": "PIXI.filters",
  "description": "Filter that applies noise to a display object",
  "author": "Mat Groves",
  "contributors": [
    "Matt Karl <matt@mattkarl.com>"
  ],
  "homepage": "http://pixijs.com/",
  "bugs": "https://github.com/pixijs/pixi.js/issues",
  "license": "MIT",
  "repository": {
    "type": "git",
    "url": "https://github.com/pixijs/pixi.js.git"
  },
  "publishConfig": {
    "access": "public"
  },
  "files": [
    "lib",
    "dist",
    "*.d.ts"
  ],
  "dependencies": {
<<<<<<< HEAD
    "@pixi/core": "5.3.4"
=======
    "@pixi/core": "5.4.0-rc.3"
>>>>>>> fed4c5b9
  }
}<|MERGE_RESOLUTION|>--- conflicted
+++ resolved
@@ -1,16 +1,9 @@
 {
   "name": "@pixi/filter-noise",
-<<<<<<< HEAD
-  "version": "5.3.4",
-  "main": "lib/filter-noise.js",
-  "module": "lib/filter-noise.es.js",
-  "bundle": "dist/filter-noise.js",
-=======
   "version": "5.4.0-rc.3",
   "main": "dist/cjs/filter-noise.js",
   "module": "dist/esm/filter-noise.js",
   "bundle": "dist/browser/filter-noise.js",
->>>>>>> fed4c5b9
   "namespace": "PIXI.filters",
   "description": "Filter that applies noise to a display object",
   "author": "Mat Groves",
@@ -33,10 +26,6 @@
     "*.d.ts"
   ],
   "dependencies": {
-<<<<<<< HEAD
-    "@pixi/core": "5.3.4"
-=======
     "@pixi/core": "5.4.0-rc.3"
->>>>>>> fed4c5b9
   }
 }