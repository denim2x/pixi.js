--- conflicted
+++ resolved
@@ -1,16 +1,9 @@
 {
   "name": "@pixi/graphics",
-<<<<<<< HEAD
-  "version": "5.3.4",
-  "main": "lib/graphics.js",
-  "module": "lib/graphics.es.js",
-  "bundle": "dist/graphics.js",
-=======
   "version": "5.4.0-rc.3",
   "main": "dist/cjs/graphics.js",
   "module": "dist/esm/graphics.js",
   "bundle": "dist/browser/graphics.js",
->>>>>>> fed4c5b9
   "description": "Draw primitive shapes such as lines, circles and rectangles to the display",
   "author": "Mat Groves",
   "contributors": [
@@ -32,20 +25,11 @@
     "*.d.ts"
   ],
   "dependencies": {
-<<<<<<< HEAD
-    "@pixi/constants": "5.3.4",
-    "@pixi/core": "5.3.4",
-    "@pixi/display": "5.3.4",
-    "@pixi/math": "5.3.4",
-    "@pixi/sprite": "5.3.4",
-    "@pixi/utils": "5.3.4"
-=======
     "@pixi/constants": "5.4.0-rc.3",
     "@pixi/core": "5.4.0-rc.3",
     "@pixi/display": "5.4.0-rc.3",
     "@pixi/math": "5.4.0-rc.3",
     "@pixi/sprite": "5.4.0-rc.3",
     "@pixi/utils": "5.4.0-rc.3"
->>>>>>> fed4c5b9
   }
 }