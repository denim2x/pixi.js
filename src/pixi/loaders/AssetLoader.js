--- conflicted
+++ resolved
@@ -45,26 +45,15 @@
      * @type Object
      */
     this.loadersByType = {
-<<<<<<< HEAD
-        "jpg":  PIXI.ImageLoader,
-        "jpeg": PIXI.ImageLoader,
-        "png":  PIXI.ImageLoader,
-        "gif":  PIXI.ImageLoader,
-        "json": PIXI.JsonLoader,
-        "atlas": PIXI.AtlasLoader,
-        "anim": PIXI.SpineLoader,
-        "xml":  PIXI.BitmapFontLoader,
-        "fnt":  PIXI.BitmapFontLoader
-=======
         'jpg':  PIXI.ImageLoader,
         'jpeg': PIXI.ImageLoader,
         'png':  PIXI.ImageLoader,
         'gif':  PIXI.ImageLoader,
         'json': PIXI.JsonLoader,
+        'atlas': PIXI.AtlasLoader,
         'anim': PIXI.SpineLoader,
         'xml':  PIXI.BitmapFontLoader,
         'fnt':  PIXI.BitmapFontLoader
->>>>>>> 812fb076
     };
 };
 
