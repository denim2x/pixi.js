--- conflicted
+++ resolved
@@ -1,10 +1,6 @@
-<<<<<<< HEAD
 var core = require('../../core');
-=======
-var core = require('../../core'),
-    blurFactor = 1 / 7000;
+
 // @see https://github.com/substack/brfs/issues/25
->>>>>>> 663882a7
 var fs = require('fs');
 
 /**
